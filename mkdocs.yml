--- conflicted
+++ resolved
@@ -39,12 +39,9 @@
       version_selector: true
   - search
 
-<<<<<<< HEAD
 extra:
   version:
     provider: mike
-=======
->>>>>>> ee56058e
 
 watch:
   - CONTRIBUTING.md
